import logging
import re
from pathlib import Path
from tempfile import SpooledTemporaryFile
from typing import Dict, Tuple, Union

import pyshacl
from colorama import Fore, Style
from openpyxl import load_workbook as _load_workbook
from openpyxl.workbook.workbook import Workbook
from pyshacl.pytypes import GraphLike
from rdflib import BNode, Graph, Literal, Namespace, URIRef
from rdflib.namespace import DCAT, DCTERMS, PROV, RDF, RDFS, SDO, SKOS, XSD

from vocexcel import profiles

EXCEL_FILE_ENDINGS = ["xlsx"]
RDF_FILE_ENDINGS = {
    ".ttl": "ttl",
    ".rdf": "xml",
    ".xml": "xml",
    ".json-ld": "json-ld",
    ".json": "json-ld",
    ".nt": "nt",
    ".n3": "n3",
}
KNOWN_FILE_ENDINGS = [str(x) for x in RDF_FILE_ENDINGS.keys()] + EXCEL_FILE_ENDINGS
KNOWN_TEMPLATE_VERSIONS = [
    "0.2.1",
    "0.3.0",
    "0.4.0",
    "0.4.1",
    "0.4.2",
    "0.4.3",
    "0.4.4",
    "0.5.0",
    "0.6.0",
    "0.6.2",
    "0.6.3",
    "0.7.0",
]
LATEST_TEMPLATE = KNOWN_TEMPLATE_VERSIONS[-1]

STATUSES = {
    "Accepted": "https://linked.data.gov.au/def/reg-statuses/accepted",
    "Deprecated": "https://linked.data.gov.au/def/reg-statuses/deprecated",
    "Retired": "https://linked.data.gov.au/def/reg-statuses/retired",
    "Superseded": "https://linked.data.gov.au/def/reg-statuses/superceded",
    "Unstable": "https://linked.data.gov.au/def/reg-statuses/unstable",
    "Valid": "https://linked.data.gov.au/def/reg-statuses/valid",
    "Experimental": "https://linked.data.gov.au/def/reg-statuses/experimental",
    "Stable": "https://linked.data.gov.au/def/reg-statuses/stable",
    "Addition": "https://linked.data.gov.au/def/reg-statuses/addition",
    "Original": "https://linked.data.gov.au/def/reg-statuses/original",
    "Not Accepted": "https://linked.data.gov.au/def/reg-statuses/notAccepted",
    "Invalid": "https://linked.data.gov.au/def/reg-statuses/invalid",
    "Reserved": "https://linked.data.gov.au/def/reg-statuses/reserved",
    "Submitted": "https://linked.data.gov.au/def/reg-statuses/submitted",
}
VOCDERMODS = {
    "Direct": "https://linked.data.gov.au/def/reg-statuses/direct",
    "Extension": "https://linked.data.gov.au/def/reg-statuses/extension",
    "Subsetting & Extension": "https://linked.data.gov.au/def/reg-statuses/subsetting-and-extension",
    "None": "https://linked.data.gov.au/def/reg-statuses/none",
    "Not Applicable": "https://linked.data.gov.au/def/reg-statuses/not-applicable",
    "Relabelling": "https://linked.data.gov.au/def/reg-statuses/relabelling",
    "Subsetting": "https://linked.data.gov.au/def/reg-statuses/subsetting",
}


class ConversionError(Exception):
    pass


def load_workbook(file_path: Path) -> Workbook:
    if not isinstance(
        file_path, SpooledTemporaryFile
    ) and not file_path.name.lower().endswith(tuple(EXCEL_FILE_ENDINGS)):
        raise ValueError("Files for conversion to RDF must be Excel files ending .xlsx")
    return _load_workbook(filename=file_path, data_only=True)


def load_template(file_path: Path) -> Workbook:
    if not file_path.name.lower().endswith(tuple(EXCEL_FILE_ENDINGS)):
        raise ValueError(
            "Template files for RDF-to-Excel conversion must be Excel files ending .xlsx"
        )

    return _load_workbook(filename=str(file_path), data_only=True)


def get_template_version(wb: Workbook) -> str:
    # try 0.4.0, 0.5.0 & 0.6.x locations
    def find_version(wb: Workbook):
        try:
<<<<<<< HEAD
            intro_sheet = wb["Introduction"]
            if intro_sheet["E4"].value is not None:  # 0.5.0, 0.6.x
                return intro_sheet["E4"].value
            if intro_sheet["J11"].value is not None:  # 0.4.0
                return intro_sheet["J11"].value
=======
            if "Introduction" in wb.sheetnames:
                intro_sheet = wb["Introduction"]
                if intro_sheet["E4"].value is not None:  # 0.5.0, 0.6.x
                    return intro_sheet["E4"].value
                if intro_sheet["J11"].value is not None:  # 0.4.0
                    return intro_sheet["J11"].value

            # try 0.2.1 & 0.3.0 locations
            pi = wb["program info"]
            if pi["B2"].value is not None:
                return pi["B2"].value
>>>>>>> 07704848
        except Exception:
            try:
                # try 0.2.1 & 0.3.0 locations
                pi = wb["program info"]
                if pi["B2"].value is not None:
                    return pi["B2"].value
            except Exception:
                return None

    version = find_version(wb)
    if version in KNOWN_TEMPLATE_VERSIONS:
        return version
    elif version is not None:
        raise ConversionError(
            f"The version of your template, {version}, is not supported"
        )
    # if we get here, the template version is either unknown or can't be located
    raise Exception(
        "The version of the Excel template you are using cannot be determined"
    )


def split_and_tidy_to_strings(s: str):
    # note this may not work in list of things that contain commas. Need to consider revising
    # to allow comma-seperated values where it'll split in commas but not in things enclosed in quotes.
    if s == "" or s is None:
        return []
    else:
        return [x.strip() for x in re.split(r"[,\n]\s?", s.strip()) if x != ""]


def split_and_tidy_to_iris(s: str, prefixes):
    return [
        expand_namespaces(ss.strip(), prefixes) for ss in split_and_tidy_to_strings(s)
    ]


def string_is_http_iri(s: str) -> Tuple[bool, str]:
    # returns (True, None) if the string (sort of) is an IRI
    # returns (False, message) otherwise
    messages = []
    if not s.startswith("http"):
        messages.append(
            f"HTTP IRIs must start with 'http' or 'https'. Your value was '{s}'"
        )
        if ":" in s:
            messages.append(
                f"It looks like your IRI might contain a prefix, {s.split(':')[0]+':'}, that could not be expanded. "
                "Check it's present in the Prefixes sheet of your workbook"
            )

    if " " in s:
        messages.append("IRIs cannot contain spaces")

    if len(messages) > 0:
        return False, " and ".join(messages)
    else:
        return True, ""


def all_strings_in_list_are_iris(l_: []) -> Tuple[bool, str]:
    messages = []
    if l_ is not None:
        for item in l_:
            r = string_is_http_iri(item)
            if not r[0]:
                messages.append(f"Item {item} failed with messages {r[1]}")

    if len(messages) > 0:
        return False, " and ".join(messages)
    else:
        return True, ""


def expand_namespaces(s: str, prefixes: dict[str, Namespace]) -> Union[URIRef, str]:
    for pre in prefixes.keys():
        if s.startswith(pre):
            return URIRef(s.replace(pre, prefixes[pre]))
    if s.startswith("http"):
        return URIRef(s)
    else:
        return s


def bind_namespaces(g: Graph, prefixes: dict[str, Namespace]):
    for pre, ns in prefixes.items():
        g.bind(pre.rstrip(":"), ns)


def string_from_iri(iri):
    s = str(iri.split("/")[-1].split("#")[-1])
    s = re.sub(r"(?<=[a-z])(?=[A-Z])|(?<=[A-Z])(?=[A-Z][a-z])", " ", s)
    s = s.title()
    s = s.replace("-", " ")

    return s


def id_from_iri(iri):
    id = str(iri.split("/")[-1].split("#")[-1])
    return Literal(id, datatype=XSD.token)


def make_agent(agent_value, agent_role, prefixes, iri_of_subject) -> Graph:
    ag = Graph()
    iri = expand_namespaces(agent_value, prefixes)
    creator_iri_conv = string_is_http_iri(str(iri))
    if not creator_iri_conv[0]:
        iri = BNode()
    if "orcid" in iri:
        agent_type = SDO.Person
        url_email = SDO.email
    else:
        agent_type = SDO.Organization
        url_email = SDO.url
    ag.add((iri, RDF.type, agent_type))
    ag.add((iri, url_email, Literal("", datatype=XSD.anyURI)))
    ag.add((iri, SDO.name, Literal(string_from_iri(agent_value))))
    if agent_role in [
        DCTERMS.creator,
        DCTERMS.publisher,
        DCTERMS.rightsHolder,
        SDO.creator,
        SDO.publisher,
        SDO.rightsHolder,
    ]:
        ag.add((iri_of_subject, agent_role, iri))
    else:
        qa = BNode()
        ag.add((iri_of_subject, PROV.qualifiedAttribution, qa))
        ag.add((qa, PROV.agent, iri))
        ag.add((qa, DCAT.hadRole, agent_role))

    return ag


def make_iri(s: str, prefixes: dict[str, Namespace]):
    iri = expand_namespaces(s, prefixes)
    iri_conv = string_is_http_iri(str(iri))
    if not iri_conv[0]:
        raise ConversionError(iri_conv[1])
    return iri


def add_top_concepts(g: Graph) -> Graph:
    """For every Concept that no other Concept indicat as being narrower than it, indicate that it is a top concept"""
    cs = None
    for x in g.subjects(RDF.type, SKOS.ConceptScheme):
        cs = x
    if cs is None:
        raise ValueError("The input graph declares no SKOS ConceptScheme")

    for c in g.subjects(RDF.type, SKOS.Concept):
        if not g.value(None, SKOS.narrower, c):
            g.add((c, SKOS.topConceptOf, cs))
            g.add((cs, SKOS.hasTopConcept, c))

    return g


def validate_with_profile(
    data_graph: Union[GraphLike, str, bytes],
    profile="vocpub-46",
    error_level=1,
    message_level=1,
    log_file=None,
):
    if profile not in profiles.PROFILES.keys():
        raise ValueError(
            f"The profile chosen for conversion must be one of '{', '.join(profiles.PROFILES.keys())}' "
            f"but you selected {profile}"
        )
    allow_warnings = True if error_level > 1 else False

    # validate the RDF file
    conforms, results_graph, results_text = pyshacl.validate(
        data_graph,
        shacl_graph=str(Path(__file__).parent / f"{profile}.ttl"),
        allow_warnings=allow_warnings,
    )

    logging_level = logging.INFO

    if message_level == 3:
        logging_level = logging.ERROR
    elif message_level == 2:
        logging_level = logging.WARNING

    if log_file:
        logging.basicConfig(
            level=logging_level, format="%(message)s", filename=log_file, force=True
        )
    else:
        logging.basicConfig(level=logging_level, format="%(message)s")

    info_list = []
    warning_list = []
    violation_list = []

    from rdflib.namespace import RDF, SH

    for report in results_graph.subjects(RDF.type, SH.ValidationReport):
        for result in results_graph.objects(report, SH.result):
            result_dict = {}
            for p, o in results_graph.predicate_objects(result):
                if p == SH.focusNode:
                    result_dict["focusNode"] = str(o)
                elif p == SH.resultMessage:
                    result_dict["resultMessage"] = str(o)
                elif p == SH.resultSeverity:
                    result_dict["resultSeverity"] = str(o)
                elif p == SH.sourceConstraintComponent:
                    result_dict["sourceConstraintComponent"] = str(o)
                elif p == SH.sourceShape:
                    result_dict["sourceShape"] = str(o)
                elif p == SH.value:
                    result_dict["value"] = str(o)
            result_message_formatted = log_msg(result_dict, log_file)
            result_message = log_msg(result_dict, "placeholder")
            if result_dict["resultSeverity"] == str(SH.Info):
                logging.info(result_message_formatted)
                info_list.append(result_message)
            elif result_dict["resultSeverity"] == str(SH.Warning):
                logging.warning(result_message_formatted)
                warning_list.append(result_message)
            elif result_dict["resultSeverity"] == str(SH.Violation):
                logging.error(result_message_formatted)
                violation_list.append(result_message)

    if error_level == 3:
        error_messages = violation_list
    elif error_level == 2:
        error_messages = warning_list + violation_list
    else:  # error_level == 1
        error_messages = info_list + warning_list + violation_list

    if len(error_messages) > 0:
        raise ConversionError(
            f"The file you supplied is not valid according to the {profile} profile."
        )


def log_msg(result: Dict, log_file: str) -> str:
    from rdflib.namespace import SH

    formatted_msg = ""
    message = f"""Validation Result in {result['sourceConstraintComponent'].split(str(SH))[1]} ({result['sourceConstraintComponent']}):
\tSeverity: sh:{result['resultSeverity'].split(str(SH))[1]}
\tSource Shape: <{result['sourceShape']}>
\tFocus Node: <{result['focusNode']}>
\tValue Node: <{result.get('value', '')}>
\tMessage: {result['resultMessage']}
"""
    if result["resultSeverity"] == str(SH.Info):
        formatted_msg = (
            f"INFO: {message}"
            if log_file
            else Fore.BLUE + "INFO: " + Style.RESET_ALL + message
        )
    elif result["resultSeverity"] == str(SH.Warning):
        formatted_msg = (
            f"WARNING: {message}"
            if log_file
            else Fore.YELLOW + "WARNING: " + Style.RESET_ALL + message
        )
    elif result["resultSeverity"] == str(SH.Violation):
        formatted_msg = (
            f"VIOLATION: {message}"
            if log_file
            else Fore.RED + "VIOLATION: " + Style.RESET_ALL + message
        )
    return formatted_msg<|MERGE_RESOLUTION|>--- conflicted
+++ resolved
@@ -93,25 +93,11 @@
     # try 0.4.0, 0.5.0 & 0.6.x locations
     def find_version(wb: Workbook):
         try:
-<<<<<<< HEAD
             intro_sheet = wb["Introduction"]
             if intro_sheet["E4"].value is not None:  # 0.5.0, 0.6.x
                 return intro_sheet["E4"].value
             if intro_sheet["J11"].value is not None:  # 0.4.0
                 return intro_sheet["J11"].value
-=======
-            if "Introduction" in wb.sheetnames:
-                intro_sheet = wb["Introduction"]
-                if intro_sheet["E4"].value is not None:  # 0.5.0, 0.6.x
-                    return intro_sheet["E4"].value
-                if intro_sheet["J11"].value is not None:  # 0.4.0
-                    return intro_sheet["J11"].value
-
-            # try 0.2.1 & 0.3.0 locations
-            pi = wb["program info"]
-            if pi["B2"].value is not None:
-                return pi["B2"].value
->>>>>>> 07704848
         except Exception:
             try:
                 # try 0.2.1 & 0.3.0 locations
