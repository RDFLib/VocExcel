from pathlib import Path
from typing import BinaryIO, Literal, Optional

from pydantic.error_wrappers import ValidationError

from vocexcel import models
from vocexcel.convert_021 import (
    extract_concepts_and_collections as extract_concepts_and_collections_021,
)
from vocexcel.convert_030 import (
    extract_concept_scheme as extract_concept_scheme_030,
)
from vocexcel.convert_030 import (
    extract_concepts_and_collections as extract_concepts_and_collections_030,
)
from vocexcel.convert_040 import (
    extract_concept_scheme as extract_concept_scheme_040,
)
from vocexcel.convert_040 import (
    extract_concepts_and_collections as extract_concepts_and_collections_040,
)
from vocexcel.convert_043 import (
    create_prefix_dict,
)
from vocexcel.convert_043 import (
    extract_concept_scheme as extract_concept_scheme_043,
)
from vocexcel.convert_043 import (
    extract_concepts_and_collections as extract_concepts_and_collections_043,
)
from vocexcel.convert_060 import excel_to_rdf as excel_to_rdf_060
from vocexcel.convert_063 import excel_to_rdf as excel_to_rdf_063
from vocexcel.convert_070 import excel_to_rdf as excel_to_rdf_070
from vocexcel.utils import (
    RDF_FILE_ENDINGS,
    ConversionError,
    get_template_version,
    load_template,
    load_workbook,
    validate_with_profile,
)

TEMPLATE_VERSION = None


def excel_to_rdf(
    file_to_convert_path: Path | BinaryIO,
    profile="vocpub-46",
    sheet_name: Optional[str] = None,
    output_file_path: Optional[Path] = None,
    output_format: Literal["turtle", "xml", "json-ld", "graph"] = "longturtle",
    error_level=1,  # TODO: list Literal possible values
    message_level=1,  # TODO: list Literal possible values
    log_file: Optional[Path] = None,
    validate: Optional[bool] = False,
):
    """Converts a sheet within an Excel workbook to an RDF file"""
    wb = load_workbook(file_to_convert_path)
    template_version = get_template_version(wb)

    if template_version in ["0.7.0"]:
        return excel_to_rdf_070(
            wb,
            output_file_path,
            output_format,
            validate,
            profile,
            error_level,
            message_level,
            log_file,
            template_version,
        )

    # The way the voc is made - which Excel sheets to use - is dependent on the particular template version
    elif template_version in ["0.6.2", "0.6.3"]:
        return excel_to_rdf_063(
            wb,
            output_file_path,
            output_format,
            validate,
            profile,
            error_level,
            message_level,
            log_file,
            template_version,
        )

    elif template_version in ["0.5.0", "0.6.0", "0.6.1"]:
        return excel_to_rdf_060(
            wb,
            output_file_path,
            output_format,
            validate,
            profile,
            error_level,
            message_level,
            log_file,
        )

    elif template_version in ["0.4.3", "0.4.4"]:
        try:
            sheet = wb["Concept Scheme"]
            concept_sheet = wb["Concepts"]
            additional_concept_sheet = wb["Additional Concept Features"]
            collection_sheet = wb["Collections"]
            prefix_sheet = wb["Prefix Sheet"]
            prefix = create_prefix_dict(prefix_sheet)

            concepts, collections = extract_concepts_and_collections_043(
                concept_sheet, additional_concept_sheet, collection_sheet, prefix
            )
            cs = extract_concept_scheme_043(sheet, prefix)
        except ValidationError as e:
            raise ConversionError(f"ConceptScheme processing error: {e}")

    elif template_version == "0.3.0" or template_version == "0.2.1":
        sheet = wb["vocabulary" if sheet_name is None else sheet_name]
        # read from the vocabulary sheet of the workbook unless given a specific sheet

        if template_version == "0.2.1":
            concepts, collections = extract_concepts_and_collections_021(sheet)
        elif template_version == "0.3.0":
            concepts, collections = extract_concepts_and_collections_030(sheet)

        try:
            cs = extract_concept_scheme_030(sheet)
        except ValidationError as e:
            raise ConversionError(f"ConceptScheme processing error: {e}")

    elif (
        template_version == "0.4.0"
        or template_version == "0.4.1"
        or template_version == "0.4.2"
    ):
        try:
            sheet = wb["Concept Scheme"]
            concept_sheet = wb["Concepts"]
            additional_concept_sheet = wb["Additional Concept Features"]
            collection_sheet = wb["Collections"]

            concepts, collections = extract_concepts_and_collections_040(
                concept_sheet, additional_concept_sheet, collection_sheet
            )
            cs = extract_concept_scheme_040(sheet)
        except ValidationError as e:
            raise ConversionError(f"ConceptScheme processing error: {e}")

    # Build the total vocab
    vocab_graph = models.Vocabulary(
        concept_scheme=cs, concepts=concepts, collections=collections
    ).to_graph()

    if validate:
        validate_with_profile(
            vocab_graph,
            profile=profile,
            error_level=error_level,
            message_level=message_level,
            log_file=log_file,
        )

    if output_file_path is not None:
        vocab_graph.serialize(destination=str(output_file_path), format=output_format)
    else:  # print to std out
        if output_format == "graph":
            return vocab_graph
        else:
            return vocab_graph.serialize(format=output_format)


def rdf_to_excel(
    file_to_convert_path: Path,
    profile: Optional[str] = "vocpub-46",
    output_file_path: Optional[Path] = None,
    template_file_path: Optional[Path] = None,
    error_level=1,
    message_level=1,
    log_file=None,
):
    if type(file_to_convert_path) is str:
        file_to_convert_path = Path(file_to_convert_path)
    if not file_to_convert_path.name.endswith(tuple(RDF_FILE_ENDINGS.keys())):
        raise ValueError(
            "Files for conversion to Excel must end with one of the RDF file formats: '{}'".format(
                "', '".join(RDF_FILE_ENDINGS.keys())
            )
        )

    validate_with_profile(
        str(file_to_convert_path),
        profile=profile,
        error_level=error_level,
        message_level=message_level,
        log_file=log_file,
    )
    # the RDF is valid so extract data and create Excel
    from rdflib import Graph
    from rdflib.namespace import DCAT, DCTERMS, OWL, PROV, RDF, RDFS, SKOS

    g = Graph().parse(
        str(file_to_convert_path), format=RDF_FILE_ENDINGS[file_to_convert_path.suffix]
    )

    if template_file_path is None:
        wb = load_template(file_path=(Path(__file__).parent / "blank_043.xlsx"))
    else:
        wb = load_template(file_path=template_file_path)

    holder = {"hasTopConcept": [], "provenance": None}
    for s in g.subjects(RDF.type, SKOS.ConceptScheme):
        holder["uri"] = str(s)
        for p, o in g.predicate_objects(s):
            if p == SKOS.prefLabel:
                holder["title"] = o.toPython()
            elif p == SKOS.definition:
                holder["description"] = str(o)
            elif p == DCTERMS.created:
                holder["created"] = o.toPython()
            elif p == DCTERMS.modified:
                holder["modified"] = o.toPython()
            elif p == DCTERMS.creator:
                holder["creator"] = (
                    models.ORGANISATIONS_INVERSE[o]
                    if models.ORGANISATIONS_INVERSE.get(o)
                    else str(o)
                )
            elif p == DCTERMS.publisher:
                holder["publisher"] = (
                    models.ORGANISATIONS_INVERSE[o]
                    if models.ORGANISATIONS_INVERSE.get(o)
                    else str(o)
                )
            elif p == OWL.versionInfo:
                holder["versionInfo"] = str(o)
            elif p == DCTERMS.source:
                holder["provenance"] = str(o)
            elif p == DCTERMS.provenance:
                holder["provenance"] = str(o)
            elif p == PROV.wasDerivedFrom:
                holder["provenance"] = str(o)
            elif p == SKOS.hasTopConcept:
                holder["hasTopConcept"].append(str(o))
            elif p == DCAT.contactPoint:
                holder["custodian"] = str(o)
            elif p == RDFS.seeAlso:
                holder["pid"] = str(o)

    # from models import ConceptScheme, Concept, Collection
    cs = models.ConceptScheme(
        uri=holder["uri"],
        title=holder["title"],
        description=holder["description"],
        created=holder["created"],
        modified=holder["modified"],
        creator=holder["creator"],
        publisher=holder["publisher"],
        version=holder.get("versionInfo", None),
        provenance=holder.get("provenance", None),
        custodian=holder.get("custodian", None),
        pid=holder.get("pid", None),
    )
    cs.to_excel(wb)

    # infer inverses
    for s, o in g.subject_objects(SKOS.broader):
        g.add((o, SKOS.narrower, s))

    row_no_features, row_no_concepts = 3, 3
    for s in g.subjects(RDF.type, SKOS.Concept):
        holder = {
            "uri": str(s),
            "pref_label": [],
            "pl_language_code": [],
            "definition": [],
            "def_language_code": [],
            "children": [],
            "alt_labels": [],
            "home_vocab_uri": None,
            "provenance": None,
            "related_match": [],
            "close_match": [],
            "exact_match": [],
            "narrow_match": [],
            "broad_match": [],
        }
        for p, o in g.predicate_objects(s):
            if p == SKOS.prefLabel:
                holder["pref_label"].append(o.toPython())
                holder["pl_language_code"].append(o.language)
            elif p == SKOS.definition:
                holder["definition"].append(str(o))
                holder["def_language_code"].append(o.language)
            elif p == SKOS.narrower:
                holder["children"].append(str(o))
            elif p == SKOS.altLabel:
                holder["alt_labels"].append(str(o))
            elif p == RDFS.isDefinedBy:
                holder["home_vocab_uri"] = str(o)
            elif p == DCTERMS.source:
                holder["provenance"] = str(o)
            elif p == DCTERMS.provenance:
                holder["provenance"] = str(o)
            elif p == PROV.wasDerivedFrom:
                holder["provenance"] = str(o)
            elif p == SKOS.relatedMatch:
                holder["related_match"].append(str(o))
            elif p == SKOS.closeMatch:
                holder["close_match"].append(str(o))
            elif p == SKOS.exactMatch:
                holder["exact_match"].append(str(o))
            elif p == SKOS.narrowMatch:
                holder["narrow_match"].append(str(o))
            elif p == SKOS.broadMatch:
                holder["broad_match"].append(str(o))

        row_no_concepts = models.Concept(
            uri=holder["uri"],
            pref_label=holder["pref_label"],
            pl_language_code=holder["pl_language_code"],
            definition=holder["definition"],
            def_language_code=holder["def_language_code"],
            children=holder["children"],
            alt_labels=holder["alt_labels"],
            home_vocab_uri=holder["home_vocab_uri"],
            provenance=holder["provenance"],
            related_match=holder["related_match"],
            close_match=holder["close_match"],
            exact_match=holder["exact_match"],
            narrow_match=holder["narrow_match"],
            broad_match=holder["broad_match"],
        ).to_excel(wb, row_no_features, row_no_concepts)
        row_no_features += 1

    row_no = 3

    for s in g.subjects(RDF.type, SKOS.Collection):
        holder = {"uri": str(s), "members": []}
        for p, o in g.predicate_objects(s):
            if p == SKOS.prefLabel:
                holder["pref_label"] = o.toPython()
            elif p == SKOS.definition:
                holder["definition"] = str(o)
            elif p == SKOS.member:
                holder["members"].append(str(o))
            elif p == DCTERMS.source:
                holder["provenance"] = str(o)
            elif p == DCTERMS.provenance:
                holder["provenance"] = str(o)
            elif p == PROV.wasDerivedFrom:
                holder["provenance"] = str(o)

        models.Collection(
            uri=holder["uri"],
            pref_label=holder["pref_label"],
            definition=holder["definition"],
            members=holder["members"],
            provenance=holder["provenance"]
            if holder.get("provenance") is not None
            else None,
        ).to_excel(wb, row_no)
        row_no += 1

    if output_file_path is not None:
        dest = output_file_path
    else:
        dest = file_to_convert_path.with_suffix(".xlsx")
    wb.save(filename=dest)
    return dest
<<<<<<< HEAD
=======


def main(args=None):

    if args is None:  # vocexcel run via entrypoint
        args = sys.argv[1:]

    parser = argparse.ArgumentParser(
        prog="vocexcel", formatter_class=argparse.ArgumentDefaultsHelpFormatter
    )

    parser.add_argument(
        "-i",
        "--info",
        help="The version and other info of this instance of VocExcel.",
        action="store_true",
    )

    parser.add_argument(
        "-l",
        "--listprofiles",
        help="This flag, if set, must be the only flag supplied. It will cause the program to list all the vocabulary"
        " profiles that this converter, indicating both their URI and their short token for use with the"
        " -p (--profile) flag when converting Excel files",
        action="store_true",
    )

    parser.add_argument(
        "file_to_convert",
        nargs="?",  # allow 0 or 1 file name as argument
        type=Path,
        help="The Excel file to convert to a SKOS vocabulary in RDF or an RDF file to convert to an Excel file",
    )

    parser.add_argument(
        "-v", "--validate", help="Validate output file", action="store_true"
    )

    parser.add_argument(
        "-p",
        "--profile",
        help="A profile - a specified information model - for a vocabulary. This tool understands several profiles and"
        "you can choose which one you want to convert the Excel file according to. The list of profiles - URIs "
        "and their corresponding tokens - supported by VocExcel, can be found by running the program with the "
        "flag -lp or --listprofiles.",
        default="vocpub-46",
    )

    parser.add_argument(
        "-o",
        "--outputfile",
        help="An optionally-provided output file path. If not provided, output is to standard out.",
        required=False,
    )

    parser.add_argument(
        "-f",
        "--outputformat",
        help="An optionally-provided output format for RDF outputs. 'graph' returns the in-memory graph object, "
        "not serialized RDF.",
        required=False,
        choices=["longturtle", "turtle", "xml", "json-ld", "graph"],
        default="longturtle",
    )

    parser.add_argument(
        "-s",
        "--sheet",
        help="The sheet within the target Excel Workbook to process",
        default="vocabulary",
    )

    parser.add_argument(
        "-t",
        "--templatefile",
        help="An optionally-provided Excel-template file to be used in SKOS-> Excel converion.",
        type=Path,
        required=False,
    )

    # 1 - info, 2 - warning, 3 - violation
    # error severity level
    parser.add_argument(
        "-e",
        "--errorlevel",
        help="The minimum severity level which fails validation",
        default=1,
    )

    # print severity level
    parser.add_argument(
        "-m",
        "--messagelevel",
        help="The minimum severity level printed to console",
        default=1,
    )

    # log to file
    parser.add_argument(
        "-g",
        "--logfile",
        help="The file to write logging output to",
        type=Path,
        required=False,
    )

    args = parser.parse_args(args)

    if not args:
        # show help if no args are given
        parser.print_help()
        parser.exit()

    if args.listprofiles:
        s = "Profiles\nToken\tIRI\n-----\t-----\n"
        for k, v in profiles.PROFILES.items():
            s += f"{k}\t{v.uri}\n"
        print(s.rstrip())
    elif args.info:
        # not sure what to do here, just removing the errors
        from vocexcel import __version__

        print(f"VocExel version: {__version__}")
        from vocexcel.utils import KNOWN_TEMPLATE_VERSIONS

        print(
            f"Known template versions: {', '.join(sorted(KNOWN_TEMPLATE_VERSIONS, reverse=True))}"
        )
    elif args.file_to_convert:
        if not args.file_to_convert.suffix.lower().endswith(tuple(KNOWN_FILE_ENDINGS)):
            print(
                "Files for conversion must either end with .xlsx (Excel) or one of the known RDF file endings, '{}'".format(
                    "', '".join(RDF_FILE_ENDINGS.keys())
                )
            )
            parser.exit()

        print(f"Processing file {args.file_to_convert}")

        # input file looks like an Excel file, so convert Excel -> RDF
        if args.file_to_convert.suffix.lower().endswith(tuple(EXCEL_FILE_ENDINGS)):
            try:
                o = excel_to_rdf(
                    args.file_to_convert,
                    profile=args.profile,
                    sheet_name=args.sheet,
                    output_file_path=args.outputfile,
                    output_format=args.outputformat,
                    error_level=int(args.errorlevel),
                    message_level=int(args.messagelevel),
                    log_file=args.logfile,
                    validate=args.validate,
                )
                if args.outputfile is None:
                    print(o)
            except ConversionError as err:
                logging.error("{0}".format(err))
                return 1

        # RDF file ending, so convert RDF -> Excel
        else:
            try:
                o = rdf_to_excel(
                    args.file_to_convert,
                    profile=args.profile,
                    output_file_path=args.outputfile,
                    template_file_path=args.templatefile,
                    error_level=int(args.errorlevel),
                    message_level=int(args.messagelevel),
                    log_file=args.logfile,
                )
                if args.outputfile is None:
                    print(o)
            except ConversionError as err:
                logging.error(f"{err}")
                return 1


if __name__ == "__main__":
    retval = main(sys.argv[1:])
    if retval is not None:
        sys.exit(retval)
>>>>>>> 07704848
<|MERGE_RESOLUTION|>--- conflicted
+++ resolved
@@ -366,188 +366,3 @@
         dest = file_to_convert_path.with_suffix(".xlsx")
     wb.save(filename=dest)
     return dest
-<<<<<<< HEAD
-=======
-
-
-def main(args=None):
-
-    if args is None:  # vocexcel run via entrypoint
-        args = sys.argv[1:]
-
-    parser = argparse.ArgumentParser(
-        prog="vocexcel", formatter_class=argparse.ArgumentDefaultsHelpFormatter
-    )
-
-    parser.add_argument(
-        "-i",
-        "--info",
-        help="The version and other info of this instance of VocExcel.",
-        action="store_true",
-    )
-
-    parser.add_argument(
-        "-l",
-        "--listprofiles",
-        help="This flag, if set, must be the only flag supplied. It will cause the program to list all the vocabulary"
-        " profiles that this converter, indicating both their URI and their short token for use with the"
-        " -p (--profile) flag when converting Excel files",
-        action="store_true",
-    )
-
-    parser.add_argument(
-        "file_to_convert",
-        nargs="?",  # allow 0 or 1 file name as argument
-        type=Path,
-        help="The Excel file to convert to a SKOS vocabulary in RDF or an RDF file to convert to an Excel file",
-    )
-
-    parser.add_argument(
-        "-v", "--validate", help="Validate output file", action="store_true"
-    )
-
-    parser.add_argument(
-        "-p",
-        "--profile",
-        help="A profile - a specified information model - for a vocabulary. This tool understands several profiles and"
-        "you can choose which one you want to convert the Excel file according to. The list of profiles - URIs "
-        "and their corresponding tokens - supported by VocExcel, can be found by running the program with the "
-        "flag -lp or --listprofiles.",
-        default="vocpub-46",
-    )
-
-    parser.add_argument(
-        "-o",
-        "--outputfile",
-        help="An optionally-provided output file path. If not provided, output is to standard out.",
-        required=False,
-    )
-
-    parser.add_argument(
-        "-f",
-        "--outputformat",
-        help="An optionally-provided output format for RDF outputs. 'graph' returns the in-memory graph object, "
-        "not serialized RDF.",
-        required=False,
-        choices=["longturtle", "turtle", "xml", "json-ld", "graph"],
-        default="longturtle",
-    )
-
-    parser.add_argument(
-        "-s",
-        "--sheet",
-        help="The sheet within the target Excel Workbook to process",
-        default="vocabulary",
-    )
-
-    parser.add_argument(
-        "-t",
-        "--templatefile",
-        help="An optionally-provided Excel-template file to be used in SKOS-> Excel converion.",
-        type=Path,
-        required=False,
-    )
-
-    # 1 - info, 2 - warning, 3 - violation
-    # error severity level
-    parser.add_argument(
-        "-e",
-        "--errorlevel",
-        help="The minimum severity level which fails validation",
-        default=1,
-    )
-
-    # print severity level
-    parser.add_argument(
-        "-m",
-        "--messagelevel",
-        help="The minimum severity level printed to console",
-        default=1,
-    )
-
-    # log to file
-    parser.add_argument(
-        "-g",
-        "--logfile",
-        help="The file to write logging output to",
-        type=Path,
-        required=False,
-    )
-
-    args = parser.parse_args(args)
-
-    if not args:
-        # show help if no args are given
-        parser.print_help()
-        parser.exit()
-
-    if args.listprofiles:
-        s = "Profiles\nToken\tIRI\n-----\t-----\n"
-        for k, v in profiles.PROFILES.items():
-            s += f"{k}\t{v.uri}\n"
-        print(s.rstrip())
-    elif args.info:
-        # not sure what to do here, just removing the errors
-        from vocexcel import __version__
-
-        print(f"VocExel version: {__version__}")
-        from vocexcel.utils import KNOWN_TEMPLATE_VERSIONS
-
-        print(
-            f"Known template versions: {', '.join(sorted(KNOWN_TEMPLATE_VERSIONS, reverse=True))}"
-        )
-    elif args.file_to_convert:
-        if not args.file_to_convert.suffix.lower().endswith(tuple(KNOWN_FILE_ENDINGS)):
-            print(
-                "Files for conversion must either end with .xlsx (Excel) or one of the known RDF file endings, '{}'".format(
-                    "', '".join(RDF_FILE_ENDINGS.keys())
-                )
-            )
-            parser.exit()
-
-        print(f"Processing file {args.file_to_convert}")
-
-        # input file looks like an Excel file, so convert Excel -> RDF
-        if args.file_to_convert.suffix.lower().endswith(tuple(EXCEL_FILE_ENDINGS)):
-            try:
-                o = excel_to_rdf(
-                    args.file_to_convert,
-                    profile=args.profile,
-                    sheet_name=args.sheet,
-                    output_file_path=args.outputfile,
-                    output_format=args.outputformat,
-                    error_level=int(args.errorlevel),
-                    message_level=int(args.messagelevel),
-                    log_file=args.logfile,
-                    validate=args.validate,
-                )
-                if args.outputfile is None:
-                    print(o)
-            except ConversionError as err:
-                logging.error("{0}".format(err))
-                return 1
-
-        # RDF file ending, so convert RDF -> Excel
-        else:
-            try:
-                o = rdf_to_excel(
-                    args.file_to_convert,
-                    profile=args.profile,
-                    output_file_path=args.outputfile,
-                    template_file_path=args.templatefile,
-                    error_level=int(args.errorlevel),
-                    message_level=int(args.messagelevel),
-                    log_file=args.logfile,
-                )
-                if args.outputfile is None:
-                    print(o)
-            except ConversionError as err:
-                logging.error(f"{err}")
-                return 1
-
-
-if __name__ == "__main__":
-    retval = main(sys.argv[1:])
-    if retval is not None:
-        sys.exit(retval)
->>>>>>> 07704848
